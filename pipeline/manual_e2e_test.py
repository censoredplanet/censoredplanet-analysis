--- conflicted
+++ resolved
@@ -64,33 +64,19 @@
 # are measurements that succeeded, the last two are measurements that failed.
 def local_data_to_load_http_and_https(*_: List[Any]) -> List[str]:
   return [
-<<<<<<< HEAD
-      'pipeline/e2e_test_data/Quackv1/http_results_v1.json',
-      'pipeline/e2e_test_data/Quackv2/http_results_v2.json',
-      'pipeline/e2e_test_data/Quackv1/https_results_v1.json',
-      'pipeline/e2e_test_data/Quackv2/https_results_v2.json'
-=======
-      'pipeline/e2e_test_data/http/http_results_v1.json',
-      'pipeline/e2e_test_data/http/http_results_v2.json',
-      'pipeline/e2e_test_data/https/https_results_v1.json',
-      'pipeline/e2e_test_data/https/https_results_v2.json'
->>>>>>> ed2bca10
+      'pipeline/e2e_test_data/Quackv1_http/http_results_v1.json',
+      'pipeline/e2e_test_data/Quackv2_http/http_results_v2.json',
+      'pipeline/e2e_test_data/Quackv1_https/https_results_v1.json',
+      'pipeline/e2e_test_data/Quackv2_https/https_results_v2.json'
   ]
 
 
 def local_data_to_load_discard_and_echo(*_: List[Any]) -> List[str]:
   return [
-<<<<<<< HEAD
-      'pipeline/e2e_test_data/Quackv1/discard_results_v1.json',
-      'pipeline/e2e_test_data/Quackv2/discard_results_v2.json',
-      'pipeline/e2e_test_data/Quackv1/echo_results_v1.json',
-      'pipeline/e2e_test_data/Quackv2/echo_results_v2.json'
-=======
-      'pipeline/e2e_test_data/discard/discard_results_v1.json',
-      'pipeline/e2e_test_data/discard/discard_results_v2.json',
-      'pipeline/e2e_test_data/echo/echo_results_v1.json',
-      'pipeline/e2e_test_data/echo/echo_results_v2.json'
->>>>>>> ed2bca10
+      'pipeline/e2e_test_data/Quackv1_discard/discard_results_v1.json',
+      'pipeline/e2e_test_data/Quackv2_discard/discard_results_v2.json',
+      'pipeline/e2e_test_data/Quackv1_echo/echo_results_v1.json',
+      'pipeline/e2e_test_data/Quackv2_echo/echo_results_v2.json'
   ]
 
 
@@ -138,15 +124,9 @@
   Returns: a function which takes arbitrary args and returns a list of files.
   """
   if incremental:
-<<<<<<< HEAD
-    scan_file = f'pipeline/e2e_test_data/Quackv1/{scan_type}_results_v1.json'
+    scan_file = f'pipeline/e2e_test_data/Quackv1_{scan_type}/{scan_type}_results_v1.json'
   else:
-    scan_file = f'pipeline/e2e_test_data/Quackv2/{scan_type}_results_v2.json'
-=======
-    scan_file = f'pipeline/e2e_test_data/{scan_type}/{scan_type}_results_v1.json'
-  else:
-    scan_file = f'pipeline/e2e_test_data/{scan_type}/{scan_type}_results_v2.json'
->>>>>>> ed2bca10
+    scan_file = f'pipeline/e2e_test_data/Quackv2_{scan_type}/{scan_type}_results_v2.json'
 
   return lambda *_: [scan_file]
 
@@ -395,16 +375,16 @@
       partitions = [tuple(blob.name.split('/')[-4:-1]) for blob in blobs]
 
       expected_v1_partitions = [
-          ('discard', 'source=Quackv1', 'country=US'),
-          ('discard', 'source=Quackv1', 'country=CO'),
-          ('discard', 'source=Quackv1', 'country=RU'),
-          ('echo', 'source=Quackv1', 'country=US'),
-          ('echo', 'source=Quackv1', 'country=TH'),
-          ('http', 'source=Quackv1', 'country=US'),
-          ('http', 'source=Quackv1', 'country=IQ'),
-          ('https', 'source=Quackv1', 'country=CA'),
-          ('https', 'source=Quackv1', 'country=LB'),
-          ('https', 'source=Quackv1', 'country=US'),
+          ('discard', 'source=Quackv1_discard', 'country=US'),
+          ('discard', 'source=Quackv1_discard', 'country=CO'),
+          ('discard', 'source=Quackv1_discard', 'country=RU'),
+          ('echo', 'source=Quackv1_echo', 'country=US'),
+          ('echo', 'source=Quackv1_echo', 'country=TH'),
+          ('http', 'source=Quackv1_http', 'country=US'),
+          ('http', 'source=Quackv1_http', 'country=IQ'),
+          ('https', 'source=Quackv1_https', 'country=CA'),
+          ('https', 'source=Quackv1_https', 'country=LB'),
+          ('https', 'source=Quackv1_https', 'country=US'),
       ]
       self.assertEqual(len(partitions), 10)
       self.assertListEqual(sorted(partitions), sorted(expected_v1_partitions))
@@ -426,18 +406,18 @@
       blobs = list(client.list_blobs(bucket, prefix=BEAM_TEST_GCS_FOLDER))
       partitions = [tuple(blob.name.split('/')[-4:-1]) for blob in blobs]
       expected_v2_partitions = [
-          ('discard', 'source=Quackv2', 'country=US'),
-          ('discard', 'source=Quackv2', 'country=CN'),
-          ('discard', 'source=Quackv2', 'country=PK'),
-          ('echo', 'source=Quackv2', 'country=US'),
-          ('echo', 'source=Quackv2', 'country=CN'),
-          ('echo', 'source=Quackv2', 'country=RU'),
-          ('http', 'source=Quackv2', 'country=US'),
-          ('http', 'source=Quackv2', 'country=CN'),
-          ('https', 'source=Quackv2', 'country=US'),
-          ('https', 'source=Quackv2', 'country=CN'),
-          ('https', 'source=Quackv2', 'country=CA'),
-          ('https', 'source=Quackv2', 'country=NO'),
+          ('discard', 'source=Quackv2_discard', 'country=US'),
+          ('discard', 'source=Quackv2_discard', 'country=CN'),
+          ('discard', 'source=Quackv2_discard', 'country=PK'),
+          ('echo', 'source=Quackv2_echo', 'country=US'),
+          ('echo', 'source=Quackv2_echo', 'country=CN'),
+          ('echo', 'source=Quackv2_echo', 'country=RU'),
+          ('http', 'source=Quackv2_http', 'country=US'),
+          ('http', 'source=Quackv2_http', 'country=CN'),
+          ('https', 'source=Quackv2_https', 'country=US'),
+          ('https', 'source=Quackv2_https', 'country=CN'),
+          ('https', 'source=Quackv2_https', 'country=CA'),
+          ('https', 'source=Quackv2_https', 'country=NO'),
       ]
       self.assertEqual(len(partitions), 22)
       self.assertListEqual(
