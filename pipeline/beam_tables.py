# Copyright 2020 Jigsaw Operations LLC
#
# Licensed under the Apache License, Version 2.0 (the "License");
# you may not use this file except in compliance with the License.
# You may obtain a copy of the License at
#
#      http://www.apache.org/licenses/LICENSE-2.0
#
# Unless required by applicable law or agreed to in writing, software
# distributed under the License is distributed on an "AS IS" BASIS,
# WITHOUT WARRANTIES OR CONDITIONS OF ANY KIND, either express or implied.
# See the License for the specific language governing permissions and
# limitations under the License.
"""Beam pipeline for converting json scan files into bigquery tables."""

from __future__ import absolute_import

import datetime
import json
import logging
import re
from typing import Optional, Tuple, Dict, List, Any, Iterator, Iterable

import apache_beam as beam
from apache_beam.io.gcp.internal.clients import bigquery as beam_bigquery
from apache_beam.io.gcp.gcsfilesystem import GCSFileSystem
from apache_beam.options.pipeline_options import PipelineOptions
from apache_beam.options.pipeline_options import SetupOptions
from google.cloud import bigquery as cloud_bigquery

from pipeline.lookup_country_code import country_name_to_code
from pipeline.metadata.flatten import Row
from pipeline.metadata import flatten

# A key containing a date and IP
# ex: ("2020-01-01", '1.2.3.4')
DateIpKey = Tuple[str, str]

# Tables have names like 'echo_scan' and 'http_scan
BASE_TABLE_NAME = 'scan'
# Prod data goes in the `firehook-censoredplanet:base' dataset
PROD_DATASET_NAME = 'base'

# key: (type, mode)
SCAN_BIGQUERY_SCHEMA = {
    # Columns from Censored Planet data
    'domain': ('string', 'nullable'),
    'ip': ('string', 'nullable'),
    'date': ('date', 'nullable'),
    'start_time': ('timestamp', 'nullable'),
    'end_time': ('timestamp', 'nullable'),
    'retries': ('integer', 'nullable'),
    'sent': ('string', 'nullable'),
    'error': ('string', 'nullable'),
    'blocked': ('boolean', 'nullable'),
    'success': ('boolean', 'nullable'),
    'fail_sanity': ('boolean', 'nullable'),
    'stateful_block': ('boolean', 'nullable'),
    'measurement_id': ('string', 'nullable'),
    'source': ('string', 'nullable'),
    'blockpage': ('boolean', 'nullable'),
    'page_signature': ('string', 'nullable'),

    # Column filled in all tables
    'received_status': ('string', 'nullable'),
    # Columns filled only in HTTP/HTTPS tables
    'received_body': ('string', 'nullable'),
    'received_headers': ('string', 'repeated'),
    # Columns filled only in HTTPS tables
    'received_tls_version': ('integer', 'nullable'),
    'received_tls_cipher_suite': ('integer', 'nullable'),
    'received_tls_cert': ('string', 'nullable'),

    # Columns added from CAIDA data
    'netblock': ('string', 'nullable'),
    'asn': ('integer', 'nullable'),
    'as_name': ('string', 'nullable'),
    'as_full_name': ('string', 'nullable'),
    'as_class': ('string', 'nullable'),
    'country': ('string', 'nullable'),
}
# Future fields
"""
    'domain_category': ('string', 'nullable'),
    'as_traffic': ('integer', 'nullable'),
"""

# Additional bigquery fields for the satellite data
SATELLITE_BIGQUERY_SCHEMA = {
    'name': ('string', 'nullable'),
    'received': ('record', 'repeated', {
        'ip': ('string', 'nullable'),
        'asnum': ('integer', 'nullable'),
        'asname': ('string', 'nullable'),
        'http': ('string', 'nullable'),
        'cert': ('string', 'nullable'),
        'matches_control': ('string', 'nullable')
    }),
    'rcode': ('string', 'repeated'),
    'confidence': ('record', 'nullable', {
        'average': ('float', 'nullable'),
        'matches': ('float', 'repeated'),
        'untagged_controls': ('boolean', 'nullable'),
        'untagged_response': ('boolean', 'nullable'),
    }),
    'verify': ('record', 'nullable', {
        'excluded': ('boolean', 'nullable'),
        'exclude_reason': ('string', 'nullable'),
    })
}

# Mapping of each scan type to the zone to run its pipeline in.
# This adds more parallelization when running all pipelines.
SCAN_TYPES_TO_ZONES = {
    'https': 'us-east1',  # https has the most data, so it gets the best zone.
    'http': 'us-east4',
    'echo': 'us-west1',
    'discard': 'us-central1',
    'satellite': 'us-west2'
}

ALL_SCAN_TYPES = SCAN_TYPES_TO_ZONES.keys()

# PCollection key names used internally by the beam pipeline
IP_METADATA_PCOLLECTION_NAME = 'metadata'
ROWS_PCOLLECION_NAME = 'rows'

CDN_REGEX = re.compile("AMAZON|Akamai|OPENDNS|CLOUDFLARENET|GOOGLE")
VERIFY_THRESHOLD = 2  # 2 or 3 works best to optimize the FP:TP ratio.

# Data files for the Satellite pipeline
# Satellite v1 has several output files
# TODO: check date for v1 vs. v2
SATELLITE_FILES = [
    'resolvers.json', 'tagged_resolvers.json', 'tagged_answers.json',
    'answers_control.json', 'interference.json', 'interference_err.json',
    'tagged_responses.json', 'results.json'
]
# Data files for the non-Satellite pipelines
SCAN_FILES = ['results.json']


def _get_bigquery_schema(scan_type: str) -> Dict[str, Any]:
  """Get the appropriate schema for the given scan type.

  Args:
    scan_type: str, one of 'echo', 'discard', 'http', 'https', 'satellite'

  Returns:
    A nested Dict with bigquery fields like SCAN_BIGQUERY_SCHEMA.
  """
  if scan_type == 'satellite':
    full_schema: Dict[str, Any] = {}
    full_schema.update(SCAN_BIGQUERY_SCHEMA)
    full_schema.update(SATELLITE_BIGQUERY_SCHEMA)
    return full_schema
  return SCAN_BIGQUERY_SCHEMA


def _get_beam_bigquery_schema(
    fields: Dict[str, Any]) -> beam_bigquery.TableSchema:
  """Return a beam bigquery schema for the output table.

  Args:
    fields: dict of {'field_name': ['column_type', 'column_mode']}

  Returns:
    A bigquery table schema
  """
  table_schema = beam_bigquery.TableSchema()

  for (name, attributes) in fields.items():
    field_type = attributes[0]
    mode = attributes[1]
    field_schema = beam_bigquery.TableFieldSchema()
    field_schema.name = name
    field_schema.type = field_type
    field_schema.mode = mode
    if len(attributes) > 2:
      field_schema.fields = []
      for (subname, (subtype, submode)) in attributes[2].items():
        subfield_schema = beam_bigquery.TableFieldSchema()
        subfield_schema.name = subname
        subfield_schema.type = subtype
        subfield_schema.mode = submode
        field_schema.fields.append(subfield_schema)
    table_schema.fields.append(field_schema)
  return table_schema


def _get_existing_datasources(table_name: str) -> List[str]:
  """Given a table return all sources that contributed to the table.

  Args:
    table_name: name of a bigquery table like
      'firehook-censoredplanet:echo_results.scan_test'

  Returns:
    List of data sources. ex ['CP_Quack-echo-2020-08-23-06-01-02']
  """
  # This needs to be created locally
  # because bigquery client objects are unpickleable.
  # So passing in a client to the class breaks the pickling beam uses
  # to send state to remote machines.
  client = cloud_bigquery.Client()

  # Bigquery table names are of the format project:dataset.table
  # but this library wants the format project.dataset.table
  fixed_table_name = table_name.replace(':', '.')

  query = 'SELECT DISTINCT(source) AS source FROM `{table}`'.format(
      table=fixed_table_name)
  rows = client.query(query)
  sources = [row.source for row in rows]
  return sources


def _make_tuple(line: str, filename: str) -> Tuple[str, str]:
  """Helper method for making a tuple from two args."""
  return (filename, line)


def _read_scan_text(
    p: beam.Pipeline,
    filenames: List[str]) -> beam.pvalue.PCollection[Tuple[str, str]]:
  """Read in all individual lines for the given data sources.

  Args:
    p: beam pipeline object
    filenames: List of files to read from

  Returns:
    A PCollection[Tuple[filename, line]] of all the lines in the files keyed
    by filename
  """
  # List[PCollection[Tuple[filename,line]]]
  line_pcollections_per_file: List[beam.PCollection[Tuple[str, str]]] = []

  for filename in filenames:
    # PCollection[line]
    lines = p | 'read file ' + filename >> beam.io.ReadFromText(filename)
    step_name = 'annotate filename ' + filename

    # PCollection[Tuple[filename,line]]
    lines_with_filenames = (
        lines | step_name >> beam.Map(_make_tuple, filename).with_output_types(
            Tuple[str, str]))
    line_pcollections_per_file.append(lines_with_filenames)

  # PCollection[Tuple[filename,line]]
  lines = (
      tuple(line_pcollections_per_file) | 'flatten lines' >>
      beam.Flatten(pipeline=p).with_output_types(Tuple[str, str]))
  return lines


def _between_dates(filename: str,
                   start_date: Optional[datetime.date] = None,
                   end_date: Optional[datetime.date] = None) -> bool:
  """Return true if a filename is between (or matches either of) two dates.

  Args:
    filename: string of the format
    "gs://firehook-scans/http/CP_Quack-http-2020-05-11-01-02-08/results.json"
    start_date: date object or None
    end_date: date object or None

  Returns:
    boolean
  """
  date = datetime.date.fromisoformat(
      re.findall(r'\d\d\d\d-\d\d-\d\d', filename)[0])
  if start_date and end_date:
    return start_date <= date <= end_date
  if start_date:
    return start_date <= date
  if end_date:
    return date <= end_date
  return True


<<<<<<< HEAD
def _parse_received_headers(headers: Dict[str, List[str]]) -> List[str]:
  """Flatten headers from a dictionary of headers to value lists.

  Args:
    headers: Dict from a header key to a list of headers.
      {"Content-Language": ["en", "fr"],
       "Content-Type": ["text/html; charset=iso-8859-1"]}

  Returns:
    A list of key-value headers pairs as flat strings.
    ["Content-Language: en",
     "Content-Language: fr",
     "Content-Type: text/html; charset=iso-8859-1"]
  """
  # TODO decide whether the right approach here is turning each value into its
  # own string, or turning each key into its own string with the values as a
  # comma seperated list.
  # The right answer depends on whether people will be querying mostly for
  # individual values, or for specific combinations of values.
  flat_headers = []
  for key, values in headers.items():
    for value in values:
      flat_headers.append(key + ': ' + value)
  return flat_headers


class FlattenMeasurement(beam.DoFn):
  """DoFn class for flattening lines of json text into Rows."""

  def setup(self) -> None:
    self.blockpage_matcher = BlockpageMatcher()  #pylint: disable=attribute-defined-outside-init

  def process(self, element: Tuple[str, str]) -> Iterator[Row]:
    """Flatten a measurement string into several roundtrip Rows.

    Args:
      element: Tuple(filepath, line)
        filename: a filepath string
        line: a json string describing a censored planet measurement. example
        {'Keyword': 'test.com',
        'Server': '1.2.3.4',
        'Results': [{'Success': true},
                    {'Success': false}]}

    Yields:
      Row dicts containing individual roundtrip information
      {'column_name': field_value}
      examples:
      {'domain': 'test.com', 'ip': '1.2.3.4', 'success': true}
      {'domain': 'test.com', 'ip': '1.2.3.4', 'success': false}
    """
    (filename, line) = element

    # pylint: disable=too-many-branches
    try:
      scan = json.loads(line)
    except json.decoder.JSONDecodeError as e:
      logging.warning('JSONDecodeError: %s\nFilename: %s\n%s\n', e, filename,
                      line)
      return

    # Add a unique id per-measurement so single retry rows can be reassembled
    random_measurement_id = uuid.uuid4().hex

    if 'Satellite' in filename:
      yield from self._process_satellite(filename, scan, random_measurement_id)
    else:
      yield from self._process_non_satellite(filename, scan,
                                             random_measurement_id)

  def _process_non_satellite(self, filename: str, scan: Any,
                             random_measurement_id: str) -> Iterator[Row]:
    """Process a line of Echo/Discard/HTTP/S data.

    Args:
      filename: a filepath string
      scan: a loaded json object containing the parsed content of the line
      random_measurement_id: a hex id identifying this individual measurement

    Yields:
      Rows
    """
    for result in scan.get('Results', []):
      date = result['StartTime'][:10]
      row = {
          'domain': scan['Keyword'],
          'ip': scan['Server'],
          'date': date,
          'start_time': result['StartTime'],
          'end_time': result['EndTime'],
          'retries': scan['Retries'],
          'sent': result['Sent'],
          'blocked': scan['Blocked'],
          'success': result['Success'],
          'fail_sanity': scan['FailSanity'],
          'stateful_block': scan['StatefulBlock'],
          'measurement_id': random_measurement_id,
          'source': _source_from_filename(filename),
      }

      if 'Received' in result:
        received = result.get('Received', '')
        received_fields = self._parse_received_data(received, scan['Blocked'])
        row.update(received_fields)

      if 'Error' in result:
        row['error'] = result['Error']

      yield row

  def _process_satellite(self, filename: str, scan: Any,
                         random_measurement_id: str) -> Iterator[Row]:
    """Process a line of Satellite data.

    Args:
      filename: a filepath string
      scan: a loaded json object containing the parsed content of the line
      random_measurement_id: a hex id identifying this individual measurement

    Yields:
      Rows
    """
    date = re.findall(r'\d\d\d\d-\d\d-\d\d', filename)[0]
    if date < "2021-03":
      yield from self._process_satellite_v1(date, scan, random_measurement_id)
    else:
      yield from self._process_satellite_v2(scan, random_measurement_id)

  def _process_satellite_v1(  # pylint: disable=no-self-use
      self, date: str, scan: Any, random_measurement_id: str) -> Iterator[Row]:
    """Process a line of Satellite data.

    Args:
      date: a date string YYYY-mm-DD
      scan: a loaded json object containing the parsed content of the line
      random_measurement_id: a hex id identifying this individual measurement

    Yields:
      Rows
    """
    row = {
        'domain': scan['query'],
        'ip': scan['resolver'],
        'date': date,
        'error': scan.get('error', None),
        'blocked': not scan['passed'] if 'passed' in scan else None,
        'success': 'error' not in scan,
        'received': None,
        'measurement_id': random_measurement_id,
    }
    received_ips = scan.get('answers')
    yield from self._process_received_ips(row, received_ips)

  def _process_satellite_v2(self, scan: Any,
                            random_measurement_id: str) -> Iterator[Row]:
    """Process a line of Satellite data.

    Args:
      scan: a loaded json object containing the parsed content of the line
      random_measurement_id: a hex id identifying this individual measurement

    Yields:
      Rows
    """
    row = {
        'domain': scan['test_url'],
        'ip': scan['vp'],
        'country': scan.get('location', {}).get('country_code'),
        'date': scan['start_time'][:10],
        'start_time': scan['start_time'],
        'end_time': scan['end_time'],
        'error': scan.get('error', None),
        'blocked': scan['anomaly'],
        'success': not scan['connect_error'],
        'received': None,
        'rcode': [],
        'measurement_id': random_measurement_id
    }
    received_ips = scan.get('response')
    yield from self._process_received_ips(row, received_ips)

  def _process_received_ips(  # pylint: disable=no-self-use
      self, row: Row, received_ips: Optional[Dict[str, str]]) -> Iterator[Row]:
    """Add received_ip metadata to a Satellite row

    Args:
      row: existing row of satellite data
      received_ips: data on the response from the resolver (error or ips)

    Yields:
      Rows
    """
    if not received_ips:
      yield row
      return

    # separate into one answer ip per row for tagging
    if 'rcode' in received_ips:
      row['rcode'] = received_ips.pop('rcode', [])

    if 'error' in received_ips:
      error = received_ips.pop('error', [])
      row['error'] = ' | '.join(error)

    if not received_ips:
      yield row
      return

    for ip in received_ips:
      row['received'] = {'ip': ip}
      if row['blocked']:
        # Track domains per IP for interference
        INTERFERENCE_IPDOMAIN[ip].add(row['domain'])
      if isinstance(received_ips, dict):
        row['received']['matches_control'] = ' '.join(  # pylint: disable=unsupported-assignment-operation
            [tag for tag in received_ips[ip] if tag in SATELLITE_TAGS])
      yield row

  def _parse_received_data(self, received: Union[str, Dict[str, Any]],
                           anomaly: bool) -> Row:
    """Parse a received field into a section of a row to write to bigquery.

    Args:
      received: a dict parsed from json data, or a str
      anomaly: whether data may indicate blocking

    Returns:
      a dict containing the 'received_' keys/values in SCAN_BIGQUERY_SCHEMA
    """
    if isinstance(received, str):
      return {'received_status': received}

    row = {
        'received_status':
            received['status_line'],
        'received_body':
            received['body'],
        'received_headers':
            _parse_received_headers(received.get('headers', {})),
        'blockpage':
            None,
    }

    if anomaly:  # check response for blockpage
      row['blockpage'] = self.blockpage_matcher.match_page(received['body'])

    tls = received.get('tls', None)
    if tls:
      tls_row = {
          'received_tls_version': tls['version'],
          'received_tls_cipher_suite': tls['cipher_suite'],
          'received_tls_cert': tls['cert']
      }
      row.update(tls_row)

    return row


=======
>>>>>>> 4650db83
def _read_satellite_tags(filename: str, line: str) -> Iterator[Dict[str, Any]]:
  """Read data for IP tagging from Satellite.

    Args:
      filename: source Satellite file
      line: json str (dictionary containing tag data)

    Yields:
      Processed Satellite fields
  """
  try:
    scan = json.loads(line)
  except json.decoder.JSONDecodeError as e:
    logging.warning('JSONDecodeError: %s\nFilename: %s\n%s\n', e, filename,
                    line)
    return
  if 'location' in scan:
    # from v2 tagged_resolvers.json, not needed
    return
  if 'name' in scan:
    # from resolvers.json
    tags = {'ip': scan.get('resolver', scan.get('vp')), 'name': scan['name']}
  elif 'country' in scan:
    # from v1 tagged_resolvers.json
    # contains resolver's full country name
    # convert to country code
    tags = {
        'ip': scan['resolver'],
        'country': country_name_to_code(scan['country'])
    }
  else:
    # from tagged_answers.json
    tags = scan
  tags['date'] = re.findall(r'\d\d\d\d-\d\d-\d\d', filename)[0]
  yield tags


def _add_satellite_tags(
    rows: beam.pvalue.PCollection[Row],
    tags: beam.pvalue.PCollection[Tuple[Row]]) -> beam.pvalue.PCollection[Row]:
  """Add tags for resolvers and answer IPs and unflatten the Satellite measurement rows.

    Args:
      rows: PCollection of measurement rows
      tags: PCollection of (filename, tag dictionary) tuples

    Returns:
      PCollection of measurement rows containing tag information
  """

  # 1. Add tags for vantage point IPs - resolver name (hostname/control/special) and country

  def _merge_dicts(dicts: Iterable[Dict[Any, Any]]) -> Dict[Any, Any]:
    merged = {}
    for dict_ in dicts:
      merged.update(dict_)
    return merged

  # PCollection[Tuple[DateIpKey,Row]]
  rows_keyed_by_ip_and_date = (
      rows | 'key by ips and dates' >>
      beam.Map(lambda row: (_make_date_ip_key(row), row)).with_output_types(
          Tuple[DateIpKey, Row]))

  # PCollection[Tuple[DateIpKey,Row]]
  ips_with_metadata = (
      tags | 'tags key by ips and dates' >>
      beam.Map(lambda row: (_make_date_ip_key(row), row)) |
      'combine duplicate tags' >>
      beam.CombinePerKey(_merge_dicts).with_output_types(Tuple[DateIpKey, Row]))

  # PCollection[Tuple[Tuple[date,ip],Dict[input_name_key,List[Row]]]]
  grouped_metadata_and_rows = (({
      IP_METADATA_PCOLLECTION_NAME: ips_with_metadata,
      ROWS_PCOLLECION_NAME: rows_keyed_by_ip_and_date
  }) | 'group by keys' >> beam.CoGroupByKey())

  # PCollection[Row]
  rows_with_metadata = (
      grouped_metadata_and_rows | 'merge metadata with rows' >>
      beam.FlatMapTuple(_merge_metadata_with_rows).with_output_types(Row))

  # 2. Add tags for answer ips (field received.ip) - asnum, asname, http, cert

  received_keyed_by_ip_and_date = (
      rows_with_metadata | 'key by received ips and dates' >> beam.Map(
          lambda row: (_make_date_received_ip_key(row), row)).with_output_types(
              Tuple[DateIpKey, Row]))

  grouped_received_metadata_and_rows = (({
      IP_METADATA_PCOLLECTION_NAME: ips_with_metadata,
      ROWS_PCOLLECION_NAME: received_keyed_by_ip_and_date
  }) | 'group by received ip keys' >> beam.CoGroupByKey())

  rows_with_tags = (
      grouped_received_metadata_and_rows | 'tag received ips' >>
      beam.FlatMapTuple(lambda k, v: _merge_metadata_with_rows(
          k, v, field='received')).with_output_types(Row))

  # 3. Measurements are currently flattened to one answer IP per row ->
  #    Unflatten so that each row contains a array of answer IPs

  unflattened_rows = (
      rows_with_tags | 'key by measurement id' >>
      beam.Map(lambda row: (row['measurement_id'], row)).with_output_types(
          Tuple[str, Row]) | 'group by measurement id' >> beam.GroupByKey() |
      'unflatten rows' >> beam.FlatMapTuple(
          lambda k, v: _unflatten_satellite(v)).with_output_types(Row))

  return unflattened_rows


def _post_processing_satellite(
    rows: beam.pvalue.PCollection[Row]) -> beam.pvalue.PCollection[Row]:
  """Run post processing on Satellite v1 data (calculate confidence, verify interference).

    Args:
      rows: PCollection of measurement rows

    Returns:
      PCollection of measurement rows with confidence and verify fields
  """

  def _total_tags(key: Tuple[str, str],
                  row: Row) -> Tuple[Tuple[str, str], int]:
    total_tags = 0
    for tag_type in flatten.SATELLITE_TAGS:
      if tag_type != 'ip':
        type_tags = {
            ans[tag_type] for ans in row['received'] if ans.get(tag_type)
        }
        total_tags += len(type_tags)
    return (key, total_tags)

  def _flat_rows_controls(key: Any, value: Row) -> Iterator[Tuple[Row, int]]:  # pylint: disable=unused-argument
    num_control_tags = 0
    if len(value['control']) > 0:
      num_control_tags = value['control'][0]
    for row in value['test']:
      yield (row, num_control_tags)

  # Partition rows into test measurements and control measurements
  # 'blocked' is None for control measurements
  rows, controls = (
      rows | 'key by dates and domains' >> beam.Map(lambda row: (
          (row['date'], row['domain']), row)) | 'partition test and control' >>
      beam.Partition(lambda row, p: int(row[1]['blocked'] is None), 2))

  num_ctags = controls | 'calculate # control tags' >> beam.MapTuple(
      _total_tags)

  post = ({
      'test': rows,
      'control': num_ctags
  } | 'group rows and # control tags by keys' >> beam.CoGroupByKey() |
          'flatmap to (row, # control tags)' >>
          beam.FlatMapTuple(_flat_rows_controls) |
          'calculate confidence' >> beam.MapTuple(_calculate_confidence) |
          'verify interference' >> beam.Map(_verify).with_output_types(Row))
  return post


def _unflatten_satellite(
    flattened_measurement: List[Dict[str, Any]]) -> Iterator[Row]:
  """Unflatten a Satellite measurement.

  Args:
    flattened_measurment: list of dicts representing a flattened measurement,
    where each contains an unique answer IP and tags in the 'received' field
    (other fields are the same for each dict).
    [{'ip':'1.1.1.1','domain':'x.com','measurement_id':'HASH','received':{'ip':'0.0.0.0','tag':'value1'},...},
     {'ip':'1.1.1.1','domain':'x.com','measurement_id':'HASH','received':{'ip':'0.0.0.1','tag':'value2'},...}]

  Yields:
    Row with common fields remaining the same, 'measurement_id' removed,
    and 'received' mapped to an array of answer IP dictionaries.
    {'ip':'1.1.1.1','domain':'x.com','received':[{'ip':'0.0.0.0','tag':'value1'},{'ip':'0.0.0.1','tag':'value2'}],...}
  """
  if flattened_measurement:
    # Get common fields and update 'received' with array of all answer IPs
    combined = flattened_measurement[0]
    combined['received'] = [
        answer['received']
        for answer in flattened_measurement
        if answer['received']
    ]
    combined.pop('measurement_id')
    yield combined


def _process_satellite_with_tags(
    row_lines: beam.pvalue.PCollection[Tuple[str, str]],
    tag_lines: beam.pvalue.PCollection[Tuple[str, str]]
) -> beam.pvalue.PCollection[Row]:
  """Process Satellite measurements and tags.

  Args:
    row_lines: Row objects
    tag_lines: various

  Returns:
    PCollection[Row] of rows with tag metadata added
  """
  rows = (
      row_lines | 'flatten json' >> beam.ParDo(
          flatten.FlattenMeasurement()).with_output_types(Row))
  tag_rows = (
      tag_lines | 'tag rows' >>
      beam.FlatMapTuple(_read_satellite_tags).with_output_types(Row))

  rows_with_metadata = _add_satellite_tags(rows, tag_rows)
  return rows_with_metadata


def _partition_satellite_input(
    line: Tuple[str, str],
    num_partitions: int = 2) -> int:  # pylint: disable=unused-argument
  """Partitions Satellite input into tags (0) and rows (1).

  Args:
    line: an input line Tuple[filename, line_content]
    num_partitions: number of partitions to use, always 2

  Returns:
    int, 0 if line is a tag file, 1 if not
  """
  filename = line[0]
  if "tagged" in filename or "resolvers" in filename:
    # {tagged_answers, tagged_resolvers, resolvers}.json contain tags
    return 0
  return 1


def _calculate_confidence(scan: Dict[str, Any],
                          num_control_tags: int) -> Dict[str, Any]:
  """Calculate confidence for a Satellite measurement.

    Args:
      scan: dict containing measurement data
      control_tags: dict containing control tags for the test domain

    Returns:
      scan dict with new 'confidence' record containing:
        'average': average percentage of tags that match control queries
        'matches': array of percentage match per answer IP
        'untagged_controls': True if all control IPs have no tags
        'untagged_response': True if all answer IPs have no tags
  """
  confidence: Dict[str, Any] = {
      'matches': [],
      'untagged_controls': num_control_tags == 0,
      'untagged_response': True
  }

  for answer in scan['received']:
    # check tags for each answer IP
    matches_control = answer['matches_control'].split()
    total_tags = 0
    matching_tags = 0

    # calculate number of tags IP has and how many match controls
    for tag in flatten.SATELLITE_TAGS:
      if tag != 'ip' and answer.get(tag):
        total_tags += 1
        if tag in matches_control:
          matching_tags += 1

    if confidence['untagged_response'] and total_tags > 0:
      # at least one answer IP has tags
      confidence['untagged_response'] = False

    # calculate percentage of matching tags
    if 'ip' in matches_control:
      # ip is in control response
      ip_match = 100.0
    else:
      if total_tags == 0:
        ip_match = 0.0
      else:
        ip_match = matching_tags * 100 / total_tags
    confidence['matches'].append(ip_match)

  confidence['average'] = sum(confidence['matches']) / len(
      confidence['matches'])
  scan['confidence'] = confidence
  # Sanity check for untagged responses: do not claim interference
  if confidence['untagged_response'] or confidence['untagged_controls']:
    scan['blocked'] = False
  return scan


def _verify(scan: Dict[str, Any]) -> Dict[str, Any]:
  """Verify that a Satellite measurement with interference is not a false positive.

    Args:
      scan: dict containing measurement data

    Returns:
      scan dict with new 'verify' record containing:
        'excluded': bool, equals true if interference is a false positive
        'exclude_reason': string, reason(s) for false positive
  """
  scan['verify'] = {
      'excluded': None,
      'exclude_reason': None,
  }
  if scan['blocked']:
    scan['verify']['excluded'] = False
    reasons = []
    # Check received IPs for false positive reasons
    for received in scan['received']:
      asname = received.get('asname')
      if asname and CDN_REGEX.match(asname):
        # CDN IPs
        scan['verify']['excluded'] = True
        reasons.append('is_CDN')
      unique_domains = flatten.INTERFERENCE_IPDOMAIN.get(received['ip'])
      if unique_domains and len(unique_domains) <= VERIFY_THRESHOLD:
        # IPs that appear <= threshold times across all interference
        scan['verify']['excluded'] = True
        reasons.append('domain_below_threshold')
    scan['verify']['exclude_reason'] = ' '.join(reasons)
  return scan


def _make_date_received_ip_key(row: Row) -> DateIpKey:
  """Makes a tuple key of the date and received ip from a given row dict."""
  if row['received']:
    return (row['date'], row['received']['ip'])
  return (row['date'], '')


def _make_date_ip_key(row: Row) -> DateIpKey:
  """Makes a tuple key of the date and ip from a given row dict."""
  return (row['date'], row['ip'])


def _merge_metadata_with_rows(  # pylint: disable=unused-argument
    key: DateIpKey,
    value: Dict[str, List[Row]],
    field: str = None) -> Iterator[Row]:
  # pyformat: disable
  """Merge a list of rows with their corresponding metadata information.

  Args:
    key: The DateIpKey tuple that we joined on. This is thrown away.
    value: A two-element dict
      {IP_METADATA_PCOLLECTION_NAME: One element list containing an ipmetadata
               ROWS_PCOLLECION_NAME: Many element list containing row dicts}
      where ipmetadata is a dict of the format {column_name, value}
       {'netblock': '1.0.0.1/24', 'asn': 13335, 'as_name': 'CLOUDFLARENET', ...}
      and row is a dict of the format {column_name, value}
       {'domain': 'test.com', 'ip': '1.1.1.1', 'success': true ...}
    field: indicates a row field to update with metadata instead of the row (default).

  Yields:
    row dict {column_name, value} containing both row and metadata cols/values
  """
  # pyformat: enable
  if value[IP_METADATA_PCOLLECTION_NAME]:
    ip_metadata = value[IP_METADATA_PCOLLECTION_NAME][0]
  else:
    ip_metadata = {}
  rows = value[ROWS_PCOLLECION_NAME]

  for row in rows:
    new_row: Row = {}
    new_row.update(row)
    if field == 'received':
      if new_row['received']:
        new_row['received'].update(ip_metadata)
        new_row['received'].pop('date', None)
    else:
      new_row.update(ip_metadata)
    yield new_row


def _get_partition_params() -> Dict[str, Any]:
  """Returns additional partitioning params to pass with the bigquery load.

  Returns: A dict of query params, See:
  https://beam.apache.org/releases/pydoc/2.14.0/apache_beam.io.gcp.bigquery.html#additional-parameters-for-bigquery-tables
  https://cloud.google.com/bigquery/docs/reference/rest/v2/tables#resource:-table
  """
  partition_params = {
      'timePartitioning': {
          'type': 'DAY',
          'field': 'date'
      },
      'clustering': {
          'fields': ['country', 'asn']
      }
  }
  return partition_params


def get_job_name(table_name: str, incremental_load: bool) -> str:
  """Creates the job name for the beam pipeline.

  Pipelines with the same name cannot run simultaneously.

  Args:
    table_name: a dataset.table name like 'base.scan_echo'
    incremental_load: boolean. whether the job is incremental.

  Returns:
    A string like 'write-base-scan-echo'
  """
  # no underscores or periods are allowed in beam job names
  fixed_table_name = table_name.replace('_', '-').replace('.', '-')
  if incremental_load:
    return 'append-' + fixed_table_name
  return 'write-' + fixed_table_name


def get_table_name(dataset_name: str, scan_type: str,
                   base_table_name: str) -> str:
  """Construct a bigquery table name.

  Args:
    dataset_name: dataset name like 'base' or 'laplante'
    scan_type: data type, one of 'echo', 'discard', 'http', 'https'
    base_table_name: table name like 'scan'

  Returns:
    a dataset.table name like 'base.echo_scan'
  """
  return f'{dataset_name}.{scan_type}_{base_table_name}'


class ScanDataBeamPipelineRunner():
  """A runner to collect cloud values and run a corrosponding beam pipeline."""

  def __init__(self, project: str, bucket: str, staging_location: str,
               temp_location: str, caida_ip_metadata_class: type,
               caida_ip_metadata_bucket_folder: str, maxmind_class: type,
               maxmind_bucket_folder: str) -> None:
    """Initialize a pipeline runner.

    Args:
      project: google cluod project name
      bucket: gcs bucket name
      staging_location: gcs bucket name, used for staging beam data
      temp_location: gcs bucket name, used for temp beam data
      caida_ip_metadata_class: an IpMetadataInterface subclass (class, not instance)
      caida_ip_metadata_bucket_folder: gcs folder with CAIDA ip metadata files
      maxmind_class: an IpMetadataInterface subclass (class, not instance)
      maxmind_bucket_folder: gcs folder with maxmind files
    """
    self.project = project
    self.bucket = bucket
    self.staging_location = staging_location
    self.temp_location = temp_location
    # Because an instantiated CaidaIpMetadata object is too big for beam's
    # serlalization to pass around we pass in the class to instantiate instead.
    self.caida_ip_metadata_class = caida_ip_metadata_class
    self.caida_ip_metadata_bucket_folder = caida_ip_metadata_bucket_folder
    # Maxmind is also too big to pass around
    self.maxmind_class = maxmind_class
    self.maxmind_bucket_folder = maxmind_bucket_folder

  def _get_full_table_name(self, table_name: str) -> str:
    """Get a full project:dataset.table name.

    Args:
      table_name: a dataset.table name

    Returns:
      project:dataset.table name
    """
    return self.project + ':' + table_name

  def _data_to_load(self,
                    gcs: GCSFileSystem,
                    scan_type: str,
                    incremental_load: bool,
                    table_name: str,
                    start_date: Optional[datetime.date] = None,
                    end_date: Optional[datetime.date] = None) -> List[str]:
    """Select the right files to read.

    Args:
      gcs: GCSFileSystem object
      scan_type: one of 'echo', 'discard', 'http', 'https', 'satellite'
      incremental_load: boolean. If true, only read the latest new data
      table_name: dataset.table name like 'base.scan_echo'
      start_date: date object, only files after or at this date will be read
      end_date: date object, only files at or before this date will be read

    Returns:
      A List of filename strings. ex
       ['gs://firehook-scans/echo/CP_Quack-echo-2020-08-22-06-08-03/results.json',
        'gs://firehook-scans/echo/CP_Quack-echo-2020-08-23-06-01-02/results.json']
    """
    if incremental_load:
      full_table_name = self._get_full_table_name(table_name)
      existing_sources = _get_existing_datasources(full_table_name)
    else:
      existing_sources = []

    if scan_type == 'satellite':
      files_to_load = SATELLITE_FILES
    else:
      files_to_load = SCAN_FILES

    # Both zipped and unzipped data to be read in
    zipped_regex = self.bucket + scan_type + '/**/{0}.gz'
    unzipped_regex = self.bucket + scan_type + '/**/{0}'

    file_metadata = []
    for file in files_to_load:
      zipped_metadata = [
          m.metadata_list for m in gcs.match([zipped_regex.format(file)])
      ][0]
      unzipped_metadata = [
          m.metadata_list for m in gcs.match([unzipped_regex.format(file)])
      ][0]
      file_metadata += zipped_metadata + unzipped_metadata

    filenames = [metadata.path for metadata in file_metadata]
    file_sizes = [metadata.size_in_bytes for metadata in file_metadata]

    filtered_filenames = [
        filename for (filename, file_size) in zip(filenames, file_sizes)
        if (_between_dates(filename, start_date, end_date) and
            flatten.source_from_filename(filename) not in existing_sources and
            file_size != 0)
    ]
    return filtered_filenames

  def _add_metadata(
      self, rows: beam.pvalue.PCollection[Row]) -> beam.pvalue.PCollection[Row]:
    """Add ip metadata to a collection of roundtrip rows.

    Args:
      rows: beam.PCollection[Row]

    Returns:
      PCollection[Row]
      The same rows as above with with additional metadata columns added.
    """

    # PCollection[Tuple[DateIpKey,Row]]
    rows_keyed_by_ip_and_date = (
        rows | 'key by ips and dates' >>
        beam.Map(lambda row: (_make_date_ip_key(row), row)).with_output_types(
            Tuple[DateIpKey, Row]))

    # PCollection[DateIpKey]
    ips_and_dates = (
        rows_keyed_by_ip_and_date | 'get ip and date keys per row' >>
        beam.Keys().with_output_types(DateIpKey))

    # PCollection[DateIpKey]
    deduped_ips_and_dates = (
        # pylint: disable=no-value-for-parameter
        ips_and_dates | 'dedup' >> beam.Distinct().with_output_types(DateIpKey))

    # PCollection[Tuple[date,List[ip]]]
    grouped_ips_by_dates = (
        deduped_ips_and_dates | 'group by date' >>
        beam.GroupByKey().with_output_types(Tuple[str, Iterable[str]]))

    # PCollection[Tuple[DateIpKey,Row]]
    ips_with_metadata = (
        grouped_ips_by_dates | 'get ip metadata' >> beam.FlatMapTuple(
            self._add_ip_metadata).with_output_types(Tuple[DateIpKey, Row]))

    # PCollection[Tuple[Tuple[date,ip],Dict[input_name_key,List[Row]]]]
    grouped_metadata_and_rows = (({
        IP_METADATA_PCOLLECTION_NAME: ips_with_metadata,
        ROWS_PCOLLECION_NAME: rows_keyed_by_ip_and_date
    }) | 'group by keys' >> beam.CoGroupByKey())

    # PCollection[Row]
    rows_with_metadata = (
        grouped_metadata_and_rows | 'merge metadata with rows' >>
        beam.FlatMapTuple(_merge_metadata_with_rows).with_output_types(Row))

    return rows_with_metadata

  def _add_ip_metadata(self, date: str,
                       ips: List[str]) -> Iterator[Tuple[DateIpKey, Row]]:
    """Add Autonymous System metadata for ips in the given rows.

    Args:
      date: a 'YYYY-MM-DD' date key
      ips: a list of ips

    Yields:
      Tuples (DateIpKey, metadata_dict)
      where metadata_dict is a row Dict[column_name, values]
    """
    caida_ip_metadata_db = self.caida_ip_metadata_class(
        datetime.date.fromisoformat(date), self.caida_ip_metadata_bucket_folder,
        True)
    maxmind_db = self.maxmind_class(self.maxmind_bucket_folder)

    for ip in ips:
      metadata_key = (date, ip)

      try:
        (netblock, asn, as_name, as_full_name, as_type,
         country) = caida_ip_metadata_db.lookup(ip)
        metadata_values = {
            'netblock': netblock,
            'asn': asn,
            'as_name': as_name,
            'as_full_name': as_full_name,
            'as_class': as_type,
            'country': country,
        }
        if not metadata_values['country']:  # try Maxmind
          (netblock, asn, as_name, as_full_name, as_type,
           country) = maxmind_db.lookup(ip)
          metadata_values['country'] = country
      except KeyError as e:
        logging.warning('KeyError: %s\n', e)
        metadata_values = {}  # values are missing, but entry should still exist
      yield (metadata_key, metadata_values)

  def _write_to_bigquery(self, scan_type: str,
                         rows: beam.pvalue.PCollection[Row], table_name: str,
                         incremental_load: bool) -> None:
    """Write out row to a bigquery table.

    Args:
      scan_type: one of 'echo', 'discard', 'http', 'https', 'satellite'
      rows: PCollection[Row] of data to write.
      table_name: dataset.table name like 'base.echo_scan' Determines which
        tables to write to.
      incremental_load: boolean. If true, only load the latest new data, if
        false reload all data.

    Raises:
      Exception: if any arguments are invalid.
    """
    schema = _get_beam_bigquery_schema(_get_bigquery_schema(scan_type))

    if incremental_load:
      write_mode = beam.io.BigQueryDisposition.WRITE_APPEND
    else:
      write_mode = beam.io.BigQueryDisposition.WRITE_TRUNCATE

    (rows | 'Write' >> beam.io.WriteToBigQuery(  # pylint: disable=expression-not-assigned
        self._get_full_table_name(table_name),
        schema=schema,
        create_disposition=beam.io.BigQueryDisposition.CREATE_IF_NEEDED,
        write_disposition=write_mode,
        additional_bq_parameters=_get_partition_params()))

  def _get_pipeline_options(self, scan_type: str,
                            job_name: str) -> PipelineOptions:
    """Sets up pipeline options for a beam pipeline.

    Args:
      scan_type: one of 'echo', 'discard', 'http', 'https'
      job_name: a name for the dataflow job

    Returns:
      PipelineOptions
    """
    pipeline_options = PipelineOptions(
        runner='DataflowRunner',
        project=self.project,
        region=SCAN_TYPES_TO_ZONES[scan_type],
        staging_location=self.staging_location,
        temp_location=self.temp_location,
        job_name=job_name,
        runtime_type_check=False,  # slow in prod
        experiments=[
            'enable_execution_details_collection',
            'use_monitoring_state_manager'
        ],
        setup_file='./pipeline/setup.py')
    pipeline_options.view_as(SetupOptions).save_main_session = True
    return pipeline_options

  def run_beam_pipeline(self, scan_type: str, incremental_load: bool,
                        job_name: str, table_name: str,
                        start_date: Optional[datetime.date],
                        end_date: Optional[datetime.date]) -> None:
    """Run a single apache beam pipeline to load json data into bigquery.

    Args:
      scan_type: one of 'echo', 'discard', 'http', 'https' or 'satellite'
      incremental_load: boolean. If true, only load the latest new data, if
        false reload all data.
      job_name: string name for this pipeline job.
      table_name: dataset.table name like 'base.scan_echo'
      start_date: date object, only files after or at this date will be read.
        Mostly only used during development.
      end_date: date object, only files at or before this date will be read.
        Mostly only used during development.

    Raises:
      Exception: if any arguments are invalid or the pipeline fails.
    """
    logging.getLogger().setLevel(logging.INFO)
    pipeline_options = self._get_pipeline_options(scan_type, job_name)
    gcs = GCSFileSystem(pipeline_options)

    new_filenames = self._data_to_load(gcs, scan_type, incremental_load,
                                       table_name, start_date, end_date)
    if not new_filenames:
      logging.info('No new files to load incrementally')

    with beam.Pipeline(options=pipeline_options) as p:
      # PCollection[Tuple[filename,line]]
      lines = _read_scan_text(p, new_filenames)

      if scan_type == 'satellite':
        tags, lines = lines | beam.Partition(_partition_satellite_input, 2)

        rows_with_metadata = _process_satellite_with_tags(lines, tags)
        rows_with_metadata = _post_processing_satellite(rows_with_metadata)
      else:
        # PCollection[Row]
        rows = (
            lines | 'flatten json' >> beam.ParDo(
                flatten.FlattenMeasurement()).with_output_types(Row))

        # PCollection[Row]
        rows_with_metadata = self._add_metadata(rows)

      self._write_to_bigquery(scan_type, rows_with_metadata, table_name,
                              incremental_load)<|MERGE_RESOLUTION|>--- conflicted
+++ resolved
@@ -279,267 +279,6 @@
   return True
 
 
-<<<<<<< HEAD
-def _parse_received_headers(headers: Dict[str, List[str]]) -> List[str]:
-  """Flatten headers from a dictionary of headers to value lists.
-
-  Args:
-    headers: Dict from a header key to a list of headers.
-      {"Content-Language": ["en", "fr"],
-       "Content-Type": ["text/html; charset=iso-8859-1"]}
-
-  Returns:
-    A list of key-value headers pairs as flat strings.
-    ["Content-Language: en",
-     "Content-Language: fr",
-     "Content-Type: text/html; charset=iso-8859-1"]
-  """
-  # TODO decide whether the right approach here is turning each value into its
-  # own string, or turning each key into its own string with the values as a
-  # comma seperated list.
-  # The right answer depends on whether people will be querying mostly for
-  # individual values, or for specific combinations of values.
-  flat_headers = []
-  for key, values in headers.items():
-    for value in values:
-      flat_headers.append(key + ': ' + value)
-  return flat_headers
-
-
-class FlattenMeasurement(beam.DoFn):
-  """DoFn class for flattening lines of json text into Rows."""
-
-  def setup(self) -> None:
-    self.blockpage_matcher = BlockpageMatcher()  #pylint: disable=attribute-defined-outside-init
-
-  def process(self, element: Tuple[str, str]) -> Iterator[Row]:
-    """Flatten a measurement string into several roundtrip Rows.
-
-    Args:
-      element: Tuple(filepath, line)
-        filename: a filepath string
-        line: a json string describing a censored planet measurement. example
-        {'Keyword': 'test.com',
-        'Server': '1.2.3.4',
-        'Results': [{'Success': true},
-                    {'Success': false}]}
-
-    Yields:
-      Row dicts containing individual roundtrip information
-      {'column_name': field_value}
-      examples:
-      {'domain': 'test.com', 'ip': '1.2.3.4', 'success': true}
-      {'domain': 'test.com', 'ip': '1.2.3.4', 'success': false}
-    """
-    (filename, line) = element
-
-    # pylint: disable=too-many-branches
-    try:
-      scan = json.loads(line)
-    except json.decoder.JSONDecodeError as e:
-      logging.warning('JSONDecodeError: %s\nFilename: %s\n%s\n', e, filename,
-                      line)
-      return
-
-    # Add a unique id per-measurement so single retry rows can be reassembled
-    random_measurement_id = uuid.uuid4().hex
-
-    if 'Satellite' in filename:
-      yield from self._process_satellite(filename, scan, random_measurement_id)
-    else:
-      yield from self._process_non_satellite(filename, scan,
-                                             random_measurement_id)
-
-  def _process_non_satellite(self, filename: str, scan: Any,
-                             random_measurement_id: str) -> Iterator[Row]:
-    """Process a line of Echo/Discard/HTTP/S data.
-
-    Args:
-      filename: a filepath string
-      scan: a loaded json object containing the parsed content of the line
-      random_measurement_id: a hex id identifying this individual measurement
-
-    Yields:
-      Rows
-    """
-    for result in scan.get('Results', []):
-      date = result['StartTime'][:10]
-      row = {
-          'domain': scan['Keyword'],
-          'ip': scan['Server'],
-          'date': date,
-          'start_time': result['StartTime'],
-          'end_time': result['EndTime'],
-          'retries': scan['Retries'],
-          'sent': result['Sent'],
-          'blocked': scan['Blocked'],
-          'success': result['Success'],
-          'fail_sanity': scan['FailSanity'],
-          'stateful_block': scan['StatefulBlock'],
-          'measurement_id': random_measurement_id,
-          'source': _source_from_filename(filename),
-      }
-
-      if 'Received' in result:
-        received = result.get('Received', '')
-        received_fields = self._parse_received_data(received, scan['Blocked'])
-        row.update(received_fields)
-
-      if 'Error' in result:
-        row['error'] = result['Error']
-
-      yield row
-
-  def _process_satellite(self, filename: str, scan: Any,
-                         random_measurement_id: str) -> Iterator[Row]:
-    """Process a line of Satellite data.
-
-    Args:
-      filename: a filepath string
-      scan: a loaded json object containing the parsed content of the line
-      random_measurement_id: a hex id identifying this individual measurement
-
-    Yields:
-      Rows
-    """
-    date = re.findall(r'\d\d\d\d-\d\d-\d\d', filename)[0]
-    if date < "2021-03":
-      yield from self._process_satellite_v1(date, scan, random_measurement_id)
-    else:
-      yield from self._process_satellite_v2(scan, random_measurement_id)
-
-  def _process_satellite_v1(  # pylint: disable=no-self-use
-      self, date: str, scan: Any, random_measurement_id: str) -> Iterator[Row]:
-    """Process a line of Satellite data.
-
-    Args:
-      date: a date string YYYY-mm-DD
-      scan: a loaded json object containing the parsed content of the line
-      random_measurement_id: a hex id identifying this individual measurement
-
-    Yields:
-      Rows
-    """
-    row = {
-        'domain': scan['query'],
-        'ip': scan['resolver'],
-        'date': date,
-        'error': scan.get('error', None),
-        'blocked': not scan['passed'] if 'passed' in scan else None,
-        'success': 'error' not in scan,
-        'received': None,
-        'measurement_id': random_measurement_id,
-    }
-    received_ips = scan.get('answers')
-    yield from self._process_received_ips(row, received_ips)
-
-  def _process_satellite_v2(self, scan: Any,
-                            random_measurement_id: str) -> Iterator[Row]:
-    """Process a line of Satellite data.
-
-    Args:
-      scan: a loaded json object containing the parsed content of the line
-      random_measurement_id: a hex id identifying this individual measurement
-
-    Yields:
-      Rows
-    """
-    row = {
-        'domain': scan['test_url'],
-        'ip': scan['vp'],
-        'country': scan.get('location', {}).get('country_code'),
-        'date': scan['start_time'][:10],
-        'start_time': scan['start_time'],
-        'end_time': scan['end_time'],
-        'error': scan.get('error', None),
-        'blocked': scan['anomaly'],
-        'success': not scan['connect_error'],
-        'received': None,
-        'rcode': [],
-        'measurement_id': random_measurement_id
-    }
-    received_ips = scan.get('response')
-    yield from self._process_received_ips(row, received_ips)
-
-  def _process_received_ips(  # pylint: disable=no-self-use
-      self, row: Row, received_ips: Optional[Dict[str, str]]) -> Iterator[Row]:
-    """Add received_ip metadata to a Satellite row
-
-    Args:
-      row: existing row of satellite data
-      received_ips: data on the response from the resolver (error or ips)
-
-    Yields:
-      Rows
-    """
-    if not received_ips:
-      yield row
-      return
-
-    # separate into one answer ip per row for tagging
-    if 'rcode' in received_ips:
-      row['rcode'] = received_ips.pop('rcode', [])
-
-    if 'error' in received_ips:
-      error = received_ips.pop('error', [])
-      row['error'] = ' | '.join(error)
-
-    if not received_ips:
-      yield row
-      return
-
-    for ip in received_ips:
-      row['received'] = {'ip': ip}
-      if row['blocked']:
-        # Track domains per IP for interference
-        INTERFERENCE_IPDOMAIN[ip].add(row['domain'])
-      if isinstance(received_ips, dict):
-        row['received']['matches_control'] = ' '.join(  # pylint: disable=unsupported-assignment-operation
-            [tag for tag in received_ips[ip] if tag in SATELLITE_TAGS])
-      yield row
-
-  def _parse_received_data(self, received: Union[str, Dict[str, Any]],
-                           anomaly: bool) -> Row:
-    """Parse a received field into a section of a row to write to bigquery.
-
-    Args:
-      received: a dict parsed from json data, or a str
-      anomaly: whether data may indicate blocking
-
-    Returns:
-      a dict containing the 'received_' keys/values in SCAN_BIGQUERY_SCHEMA
-    """
-    if isinstance(received, str):
-      return {'received_status': received}
-
-    row = {
-        'received_status':
-            received['status_line'],
-        'received_body':
-            received['body'],
-        'received_headers':
-            _parse_received_headers(received.get('headers', {})),
-        'blockpage':
-            None,
-    }
-
-    if anomaly:  # check response for blockpage
-      row['blockpage'] = self.blockpage_matcher.match_page(received['body'])
-
-    tls = received.get('tls', None)
-    if tls:
-      tls_row = {
-          'received_tls_version': tls['version'],
-          'received_tls_cipher_suite': tls['cipher_suite'],
-          'received_tls_cert': tls['cert']
-      }
-      row.update(tls_row)
-
-    return row
-
-
-=======
->>>>>>> 4650db83
 def _read_satellite_tags(filename: str, line: str) -> Iterator[Dict[str, Any]]:
   """Read data for IP tagging from Satellite.
 
