"""Beam pipeline helper for flattening measurements lines into bq format."""

from __future__ import absolute_import

from collections import defaultdict
import json
import logging
import os
import re
from typing import Optional, Tuple, Dict, List, Any, Iterator, Union, Set
import uuid

import apache_beam as beam

from pipeline.metadata.blockpage import BlockpageMatcher

# Custom Type
# All or part of a scan row to be written to bigquery
# ex (only scan data): {'domain': 'test.com', 'ip': '1.2.3.4', 'success' true}
# ex (only ip metadata): {'asn': 13335, 'as_name': 'CLOUDFLAREINC'}
# ex (both): {'domain': 'test.com', 'ip': '1.2.3.4', 'asn': 13335}
Row = Dict[str, Any]

SATELLITE_TAGS = {'ip', 'http', 'asnum', 'asname', 'cert'}
INTERFERENCE_IPDOMAIN: Dict[str, Set[str]] = defaultdict(set)

# For Hyperquack v1
# echo/discard domain and url content
SENT_PATTERN = "GET (.*) HTTP/1.1\r\nHost: (.*)\r\n"

# For Hyperquack v1
CONTROL_URLS = [
    'example5718349450314.com',  # echo/discard
    'rtyutgyhefdafioasfjhjhi.com'  # HTTP/S
]


def parse_received_headers(headers: Dict[str, List[str]]) -> List[str]:
  """Flatten headers from a dictionary of headers to value lists.

  Args:
    headers: Dict from a header key to a list of headers.
      {"Content-Language": ["en", "fr"],
       "Content-Type": ["text/html; charset=iso-8859-1"]}

  Returns:
    A list of key-value headers pairs as flat strings.
    ["Content-Language: en",
     "Content-Language: fr",
     "Content-Type: text/html; charset=iso-8859-1"]
  """
  # TODO decide whether the right approach here is turning each value into its
  # own string, or turning each key into its own string with the values as a
  # comma seperated list.
  # The right answer depends on whether people will be querying mostly for
  # individual values, or for specific combinations of values.
  flat_headers = []
  for key, values in headers.items():
    for value in values:
      flat_headers.append(key + ': ' + value)
  return flat_headers


def source_from_filename(filepath: str) -> str:
  """Get the source string from a scan filename.

  Source represents the .tar.gz container which held this file.

  Args:
    filepath:
    'gs://firehook-scans/echo/CP_Quack-echo-2020-08-23-06-01-02/results.json'

  Returns:
    Just the 'CP_Quack-echo-2020-08-23-06-01-02' source
  """
  path = os.path.split(filepath)[0]
  path_end = os.path.split(path)[1]
  return path_end


<<<<<<< HEAD
def format_timestamp(timestamp: str) -> str:
  """Format the timestamp in ISO8601 format for BigQuery.

  Args:
    timestamp: Satellite format timestamp
      "2021-04-18 14:49:01.62448452 -0400 EDT m=+10140.555964129"

  Returns:
    ISO8601 formatted string "2021-04-18T14:49:01.62448452-04:00"
  """
  elements = timestamp.split()
  return '{0}T{1}{2}:{3}'.format(elements[0], elements[1], elements[2][0:-2],
                                 elements[2][-2:])
=======
def _extract_domain_from_sent_field(sent: str) -> Optional[str]:
  """Get the url out of a 'sent' field in a measurement.

  Args:
    sent: string like either

      "" meaning the sent packet wasn't recorded.
      "GET / HTTP/1.1\r\nHost: example5718349450314.com\r\n" (echo/discard)
      "GET www.bbc.co.uk HTTP/1.1\r\nHost: /content.html\r\n" (discard error)
      or just "www.apple.com" (HTTP/S)

    Returns: just the url or None
  """
  if sent == '':
    return None

  match = re.search(SENT_PATTERN, sent)
  if match:
    path = match.group(1)
    domain = match.group(2)

    # This is a bug where the domain and path were reversed in content sent.
    # We do our best to reconstruct the intended url
    # by swapping them to their intended position
    # TODO should we do something else instead because the test is invalid?
    if domain[0] == '/':
      domain, path = path, domain

    if path == '/':
      return domain
    return domain + path

  if ' ' not in sent:
    return sent

  raise Exception(f"unknown sent field format: {sent}")


def _is_control_url(url: Optional[str]) -> bool:
  return url in CONTROL_URLS
>>>>>>> aaa81100


class FlattenMeasurement(beam.DoFn):
  """DoFn class for flattening lines of json text into Rows."""

  def setup(self) -> None:
    self.blockpage_matcher = BlockpageMatcher()  #pylint: disable=attribute-defined-outside-init

  def process(self, element: Tuple[str, str]) -> Iterator[Row]:
    """Flatten a measurement string into several roundtrip Rows.

    Args:
      element: Tuple(filepath, line)
        filename: a filepath string
        line: a json string describing a censored planet measurement. example
        {'Keyword': 'test.com',
        'Server': '1.2.3.4',
        'Results': [{'Success': true},
                    {'Success': false}]}

    Yields:
      Row dicts containing individual roundtrip information
      {'column_name': field_value}
      examples:
      {'domain': 'test.com', 'ip': '1.2.3.4', 'success': true}
      {'domain': 'test.com', 'ip': '1.2.3.4', 'success': false}
    """
    (filename, line) = element

    # pylint: disable=too-many-branches
    try:
      scan = json.loads(line)
    except json.decoder.JSONDecodeError as e:
      logging.warning('JSONDecodeError: %s\nFilename: %s\n%s\n', e, filename,
                      line)
      return

    # Add a unique id per-measurement so single retry rows can be reassembled
    random_measurement_id = uuid.uuid4().hex

    if 'Satellite' in filename:
      yield from self._process_satellite(filename, scan, random_measurement_id)
    else:
      yield from self._process_hyperquack(filename, scan, random_measurement_id)

  def _process_hyperquack(self, filename: str, scan: Any,
                          random_measurement_id: str) -> Iterator[Row]:
    """Process a line of Echo/Discard/HTTP/S data.

    Args:
      filename: a filepath string
      scan: a loaded json object containing the parsed content of the line
      random_measurement_id: a hex id identifying this individual measurement

    Yields:
      Rows
    """
    if 'Server' in scan:
      yield from self._process_hyperquack_v1(filename, scan,
                                             random_measurement_id)
    elif 'vp' in scan:
      yield from self._process_hyperquack_v2(filename, scan,
                                             random_measurement_id)
    else:
      raise Exception(f"Line with unknown hyperquack format:\n{scan}")

  def _process_hyperquack_v1(self, filename: str, scan: Any,
                             random_measurement_id: str) -> Iterator[Row]:
    """Process a line of Echo/Discard/HTTP/S data in HyperQuack V1 format.

    https://github.com/censoredplanet/censoredplanet/blob/master/docs/hyperquackv1.rst

    Args:
      filename: a filepath string
      scan: a loaded json object containing the parsed content of the line
      random_measurement_id: a hex id identifying this individual measurement

    Yields:
      Rows
    """
    for index, result in enumerate(scan.get('Results', [])):
      date = result['StartTime'][:10]

      domain = _extract_domain_from_sent_field(result['Sent'])
      is_control = _is_control_url(domain)
      # Due to a bug the sent field sometimes isn't populated
      # when the measurement failed due to network timeout.
      if not domain:
        # Control measurements come at the end, and are not counted as retries.
        is_control = index > scan['Retries']
        if is_control:
          domain = ""
        else:
          domain = scan['Keyword']

      row = {
          'domain': domain,
          'ip': scan['Server'],
          'date': date,
          'start_time': result['StartTime'],
          'end_time': result['EndTime'],
          'anomaly': scan['Blocked'],
          'success': result['Success'],
          'stateful_block': scan['StatefulBlock'],
          'is_control': is_control,
          'controls_failed': scan['FailSanity'],
          'measurement_id': random_measurement_id,
          'source': source_from_filename(filename),
      }

      if 'Received' in result:
        received = result.get('Received', '')
        received_fields = self._parse_received_data(received, scan['Blocked'])
        row.update(received_fields)

      if 'Error' in result:
        row['error'] = result['Error']

      yield row

  def _process_hyperquack_v2(self, filename: str, scan: Any,
                             random_measurement_id: str) -> Iterator[Row]:
    """Process a line of Echo/Discard/HTTP/S data in HyperQuack V2 format.

    https://github.com/censoredplanet/censoredplanet/blob/master/docs/hyperquackv2.rst

    Args:
      filename: a filepath string
      scan: a loaded json object containing the parsed content of the line
      random_measurement_id: a hex id identifying this individual measurement

    Yields:
      Rows
    """
    for response in scan.get('response', []):
      date = response['start_time'][:10]

      row = {
          'domain': response.get('control_url', scan['test_url']),
          'ip': scan['vp'],
          'date': date,
          'start_time': response['start_time'],
          'end_time': response['end_time'],
          'anomaly': scan['anomaly'],
          'success': response['matches_template'],
          'stateful_block': scan['stateful_block'],
          'is_control': 'control_url' in response,
          'controls_failed': scan.get('controls_failed', None),
          'measurement_id': random_measurement_id,
          'source': source_from_filename(filename),
      }

      if 'response' in response:
        received = response.get('response', '')
        received_fields = self._parse_received_data(received, scan['anomaly'])
        row.update(received_fields)

      if 'error' in response:
        row['error'] = response['error']

      yield row

  def _process_satellite(self, filename: str, scan: Any,
                         random_measurement_id: str) -> Iterator[Row]:
    """Process a line of Satellite data.

    Args:
      filename: a filepath string
      scan: a loaded json object containing the parsed content of the line
      random_measurement_id: a hex id identifying this individual measurement

    Yields:
      Rows
    """
    date = re.findall(r'\d\d\d\d-\d\d-\d\d', filename)[0]
    if date < "2021-03":
      yield from self._process_satellite_v1(date, scan, random_measurement_id)
    else:
      yield from self._process_satellite_v2(scan, random_measurement_id)

  def _process_satellite_v1(  # pylint: disable=no-self-use
      self, date: str, scan: Any, random_measurement_id: str) -> Iterator[Row]:
    """Process a line of Satellite data.

    Args:
      date: a date string YYYY-mm-DD
      scan: a loaded json object containing the parsed content of the line
      random_measurement_id: a hex id identifying this individual measurement

    Yields:
      Rows
    """
    row = {
        'domain': scan['query'],
        'ip': scan['resolver'],
        'date': date,
        'error': scan.get('error', None),
        'anomaly': not scan['passed'] if 'passed' in scan else None,
        'success': 'error' not in scan,
        'received': None,
        'measurement_id': random_measurement_id,
    }
    received_ips = scan.get('answers')
    yield from self._process_received_ips(row, received_ips)

  def _process_satellite_v2(self, scan: Any,
                            random_measurement_id: str) -> Iterator[Row]:
    """Process a line of Satellite data.

    Args:
      scan: a loaded json object containing the parsed content of the line
      random_measurement_id: a hex id identifying this individual measurement

    Yields:
      Rows
    """
    row = {
        'domain': scan['test_url'],
        'ip': scan['vp'],
        'country': scan.get('location', {}).get('country_code'),
        'date': scan['start_time'][:10],
        'start_time': format_timestamp(scan['start_time']),
        'end_time': format_timestamp(scan['end_time']),
        'error': scan.get('error', None),
        'anomaly': scan['anomaly'],
        'success': not scan['connect_error'],
        'received': None,
        'rcode': [],
        'measurement_id': random_measurement_id
    }
    received_ips = scan.get('response')
    yield from self._process_received_ips(row, received_ips)

  def _process_received_ips(  # pylint: disable=no-self-use
      self, row: Row, received_ips: Optional[Dict[str, str]]) -> Iterator[Row]:
    """Add received_ip metadata to a Satellite row

    Args:
      row: existing row of satellite data
      received_ips: data on the response from the resolver (error or ips)

    Yields:
      Rows
    """
    if not received_ips:
      yield row
      return

    # separate into one answer ip per row for tagging
    if 'rcode' in received_ips:
      row['rcode'] = received_ips.pop('rcode', [])
    if 'error' in received_ips:
      row['error'] = ' | '.join(received_ips.pop('error', []))

    if not received_ips:
      yield row
      return

    for ip in received_ips:
      row['received'] = {'ip': ip}
      if row['anomaly']:
        # Track domains per IP for interference
        INTERFERENCE_IPDOMAIN[ip].add(row['domain'])
      if isinstance(received_ips, dict):
        row['received']['matches_control'] = ' '.join(  # pylint: disable=unsupported-assignment-operation
            [tag for tag in received_ips[ip] if tag in SATELLITE_TAGS])
      yield row

  def _parse_received_data(self, received: Union[str, Dict[str, Any]],
                           anomaly: bool) -> Row:
    """Parse a received field into a section of a row to write to bigquery.

    Args:
      received: a dict parsed from json data, or a str
      anomaly: whether data may indicate blocking

    Returns:
      a dict containing the 'received_' keys/values in SCAN_BIGQUERY_SCHEMA
    """
    if isinstance(received, str):
      return {'received_status': received}

    row = {
        'received_status': received['status_line'],
        'received_body': received['body'],
        'received_headers': parse_received_headers(received.get('headers', {})),
    }

    if anomaly:  # check response for blockpage
      blockpage, signature = self.blockpage_matcher.match_page(received['body'])
      row['blockpage'] = blockpage
      row['page_signature'] = signature

    # hyperquack v1 TLS format
    tls = received.get('tls', None)
    if tls:
      tls_row = {
          'received_tls_version': tls['version'],
          'received_tls_cipher_suite': tls['cipher_suite'],
          'received_tls_cert': tls['cert']
      }
      row.update(tls_row)

    # hyperquack v2 TLS format
    if 'TlsVersion' in received:
      tls_row = {
          'received_tls_version': received['TlsVersion'],
          'received_tls_cipher_suite': received['CipherSuite'],
          'received_tls_cert': received['Certificate']
      }
      row.update(tls_row)

    return row<|MERGE_RESOLUTION|>--- conflicted
+++ resolved
@@ -78,7 +78,6 @@
   return path_end
 
 
-<<<<<<< HEAD
 def format_timestamp(timestamp: str) -> str:
   """Format the timestamp in ISO8601 format for BigQuery.
 
@@ -92,7 +91,8 @@
   elements = timestamp.split()
   return '{0}T{1}{2}:{3}'.format(elements[0], elements[1], elements[2][0:-2],
                                  elements[2][-2:])
-=======
+
+
 def _extract_domain_from_sent_field(sent: str) -> Optional[str]:
   """Get the url out of a 'sent' field in a measurement.
 
@@ -133,7 +133,6 @@
 
 def _is_control_url(url: Optional[str]) -> bool:
   return url in CONTROL_URLS
->>>>>>> aaa81100
 
 
 class FlattenMeasurement(beam.DoFn):
